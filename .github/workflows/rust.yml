--- conflicted
+++ resolved
@@ -69,15 +69,6 @@
       - uses: actions/checkout@v4
       - uses: Swatinem/rust-cache@v2
       - uses: dtolnay/rust-toolchain@stable
-<<<<<<< HEAD
-      - uses: Swatinem/rust-cache@v2
-        with:
-           mysql root password: "password"
-           mysql database: "shortbot"
-           mysql user: "root"
-           mysql password: "password"
-=======
->>>>>>> 516a5e45
       - name: Start QuestDb
         uses: QuadStingray/questdb-github-action@v1.0.0
         with:
