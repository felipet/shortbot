# This workflow is meant to be used only with commits to the main branch.

name: Rust CI Flow

on:
  push:
    branches: [ "main" ]
<<<<<<< HEAD
=======
    paths:
      - 'src/**'
      - 'Dockerfile'
      - 'Cargo.**'
>>>>>>> 20b6c50d
  pull_request:
    branches: [ "main", "development" ]
    paths:
      - 'src/**'
      - 'Dockerfile'
      - 'Cargo.**'

env:
  CARGO_TERM_COLOR: always

jobs:
  fmt:
    name: Rustfmt
    runs-on: ubuntu-latest
    steps:
      - uses: actions/checkout@v4
      - uses: Swatinem/rust-cache@v2
      - uses: dtolnay/rust-toolchain@stable
        with:
          components: rustfmt clippy
      - name: Enforce formatting
        run: cargo fmt --check

  build:
    name: Check
    needs: fmt
    runs-on: ubuntu-latest
    steps:
      - uses: actions/checkout@v4
      - uses: Swatinem/rust-cache@v2
      - uses: dtolnay/rust-toolchain@stable
        with:
          components: rustfmt clippy
      - name: Build
        run: cargo check --future-incompat-report

  clippy:
    name: Clippy
    needs: build
    runs-on: ubuntu-latest
    steps:
      - uses: actions/checkout@v4
      - uses: Swatinem/rust-cache@v2
      - uses: dtolnay/rust-toolchain@stable
        with:
          components: rustfmt clippy
      - name: Linting
        run: cargo clippy --no-deps -- -D warnings

  test:
    name: Test
    needs: build
    runs-on: ubuntu-latest
    steps:
      - uses: actions/checkout@v4
      - uses: Swatinem/rust-cache@v2
      - uses: dtolnay/rust-toolchain@stable
      - uses: Swatinem/rust-cache@v2
      - name: Tests
        run: cargo test<|MERGE_RESOLUTION|>--- conflicted
+++ resolved
@@ -5,13 +5,10 @@
 on:
   push:
     branches: [ "main" ]
-<<<<<<< HEAD
-=======
     paths:
       - 'src/**'
       - 'Dockerfile'
       - 'Cargo.**'
->>>>>>> 20b6c50d
   pull_request:
     branches: [ "main", "development" ]
     paths:
